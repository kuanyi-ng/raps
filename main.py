""" Shortest-job first (SJF) job schedule simulator """

import json
import numpy as np
import random
import pandas as pd
import os
import re
import time

from tqdm import tqdm

from raps.helpers import check_python_version
check_python_version()

from args import args
args_dict = vars(args)
print(args_dict)

from raps.config import ConfigManager
from raps.constants import OUTPUT_PATH, SEED
from raps.cooling import ThermoFluidsModel
from raps.ui import LayoutManager
from raps.flops import FLOPSManager
from raps.plotting import Plotter
from raps.power import PowerManager, compute_node_power, compute_node_power_validate
from raps.power import compute_node_power_uncertainties, compute_node_power_validate_uncertainties
from raps.scheduler import Scheduler, Job
from raps.telemetry import Telemetry
from raps.workload import Workload
from raps.weather import Weather
from raps.utils import create_casename, convert_to_seconds, write_dict_to_file, next_arrival

config = ConfigManager(system_name=args.system).get_config()

if args.seed:
    random.seed(SEED)
    np.random.seed(SEED)

if args.cooling:
    cooling_model = ThermoFluidsModel(**config)
    cooling_model.initialize()
    args.layout = "layout2"

    if args_dict['start']:
        cooling_model.weather = Weather(args_dict['start'], config = config)
else:
    cooling_model = None

if args.validate:
    if args.uncertainties:
        power_manager = PowerManager(compute_node_power_validate_uncertainties, **config)
    else:
        power_manager = PowerManager(compute_node_power_validate, **config)
else:
    if args.uncertainties:
        power_manager = PowerManager(compute_node_power_uncertainties, **config)
    else:
        power_manager = PowerManager(compute_node_power, **config)
args_dict['config'] = config
flops_manager = FLOPSManager(**args_dict)

sc = Scheduler(
<<<<<<< HEAD
    power_manager=power_manager,
=======
    power_manager=power_manager, 
>>>>>>> 2d499a8b
    flops_manager=flops_manager,
    cooling_model=cooling_model,
    **args_dict,
)
layout_manager = LayoutManager(args.layout, scheduler=sc, debug=args.debug, **config)

if args.replay:

<<<<<<< HEAD
    if args.fastforward:
=======
    if args.fastforward: 
>>>>>>> 2d499a8b
        args.fastforward = convert_to_seconds(args.fastforward)

    td = Telemetry(**args_dict)

    # Try to extract date from given name to use as case directory
    matched_date = re.search(r"\d{4}-\d{2}-\d{2}", args.replay[0])
    if matched_date:
        extracted_date = matched_date.group(0)
        DIR_NAME = "sim=" + extracted_date
    else:
        extracted_date = "Date not found"
        DIR_NAME = create_casename()

<<<<<<< HEAD
    # Read telemetry data
    if args.replay[0].endswith(".npz"): # read .npz file
=======
    # Read telemetry data (either npz file or via custom data loader)
    if args.replay[0].endswith(".npz"): # replay .npz file
>>>>>>> 2d499a8b
        print(f"Loading {args.replay[0]}...")
        jobs = td.load_snapshot(args.replay[0])

        if args.scale:
            for job in tqdm(jobs, desc=f"Scaling jobs to {args.scale} nodes"):
                job['nodes_required'] = random.randint(1, args.scale)
                job['requested_nodes'] = None # Setting to None triggers scheduler to assign nodes

        if args.reschedule:
            print("available nodes:", config['AVAILABLE_NODES'])
            for job in tqdm(jobs, desc="Rescheduling jobs"):
                job['requested_nodes'] = None
                job['submit_time'] = next_arrival(1 / config['JOB_ARRIVAL_TIME'])

    else: # custom data loader
        print(*args.replay)
        jobs = td.load_data(args.replay)
        for job in jobs: job['priority'] = sc.policy.aging_boost(job['nodes_required'])
        td.save_snapshot(jobs, filename=DIR_NAME)

    # Set number of timesteps based on the last job running which we assume
    # is the maximum value of submit_time + wall_time of all the jobs
    if args.time:
        timesteps = convert_to_seconds(args.time)
    else:
        timesteps = int(max(job['wall_time'] + job['submit_time'] for job in jobs)) + 1

    print(f'Simulating {len(jobs)} jobs for {timesteps} seconds')
    time.sleep(1)

else: # synthetic jobs
    wl = Workload(config)
    jobs = getattr(wl, args.workload)(num_jobs=args.numjobs)

    if args.verbose:
        for job_vector in jobs:
            job = Job(job_vector, 0)
            print('jobid:', job.id, '\tlen(gpu_trace):', len(job.gpu_trace), '\twall_time(s):', job.wall_time)
        time.sleep(2)

    if args.time:
        timesteps = convert_to_seconds(args.time)
    else:
        timesteps = 88200 # 24 hours

    DIR_NAME = create_casename()

OPATH = OUTPUT_PATH / DIR_NAME
print("Output directory is: ", OPATH)
sc.opath = OPATH

if args.plot or args.output:
    try:
        os.makedirs(OPATH)
    except OSError as error:
        print(f"Error creating directory: {error}")

if args.verbose:
    print(jobs)

layout_manager.run(jobs, timesteps=timesteps)

output_stats = sc.get_stats()
# Following b/c we get the following error when we use PM100 telemetry dataset
# TypeError: Object of type int64 is not JSON serializable
try:
    print(json.dumps(output_stats, indent=4))
except:
    print(output_stats)

# Schedule history
pd.set_option('display.max_columns', None)
pd.set_option('display.max_rows', None)  
schedule_history = pd.DataFrame(sc.get_history())
print(schedule_history)

if args.plot:
    if 'power' in args.plot:
        pl = Plotter('Time (s)', 'Power (kW)', 'Power History', \
                     OPATH / f'power.{args.imtype}', \
                     uncertainties=args.uncertainties)
        x, y = zip(*power_manager.history)
        pl.plot_history(x, y)

    if 'util' in args.plot:
        pl = Plotter('Time (s)', 'System Utilization (%)', \
                     'System Utilization History', OPATH / f'util.{args.imtype}')
        x, y = zip(*sc.sys_util_history)
        pl.plot_history(x, y)

    if 'loss' in args.plot:
        pl = Plotter('Time (s)', 'Power Losses (kW)', 'Power Loss History', \
                     OPATH / f'loss.{args.imtype}', \
                     uncertainties=args.uncertainties)
        x, y = zip(*power_manager.loss_history)
        pl.plot_history(x, y)

        pl = Plotter('Time (s)', 'Power Losses (%)', 'Power Loss History', \
                     OPATH / f'loss_pct.{args.imtype}', \
                     uncertainties=args.uncertainties)
        x, y = zip(*power_manager.loss_history_percentage)
        pl.plot_history(x, y)

    if 'pue' in args.plot:
        if cooling_model:
            ylabel = 'PUE_Out[1]'
            title = 'FMU ' + ylabel + 'History'
            pl = Plotter('Time (s)', ylabel, title, OPATH / f'pue.{args.imtype}', \
                         uncertainties=args.uncertainties)
            df = pd.DataFrame(cooling_model.fmu_history)
            df.to_parquet('cooling_model.parquet', engine='pyarrow')
            pl.plot_history(df['time'], df[ylabel])
        else:
            print('Cooling model not enabled... skipping output of plot')

    if 'temp' in args.plot:
        if cooling_model:
            ylabel = 'Tr_pri_Out[1]'
            title = 'FMU ' + ylabel + 'History'
            pl = Plotter('Time (s)', ylabel, title, OPATH / 'temp.svg')
            df = pd.DataFrame(cooling_model.fmu_history)
            df.to_parquet('cooling_model.parquet', engine='pyarrow')
            pl.plot_compare(df['time'], df[ylabel])
        else:
            print('Cooling model not enabled... skipping output of plot')

if args.output:

    if args.uncertainties:
        # Parquet cannot handle annotated ufloat format AFAIK
        print('Data dump not implemented using uncertainties!')
    else:
        if cooling_model:
            df = pd.DataFrame(cooling_model.fmu_history)
            df.to_parquet(OPATH / 'cooling_model.parquet', engine='pyarrow')

        df = pd.DataFrame(power_manager.history)
        df.to_parquet(OPATH / 'power_history.parquet', engine='pyarrow')

        df = pd.DataFrame(power_manager.loss_history)
        df.to_parquet(OPATH / 'loss_history.parquet', engine='pyarrow')

        df = pd.DataFrame(sc.sys_util_history)
        df.to_parquet(OPATH / 'util.parquet', engine='pyarrow')

        try:
            with open(OPATH / 'stats.out', 'w') as f:
                json.dump(output_stats, f, indent=4)
        except:
            write_dict_to_file(output_stats, OPATH / 'stats.out')

        try:
            with open(OPATH / 'account-stats.txt') as f:
                json.dump(sc.accounts, f, indent=4)
        except:
            write_dict_to_file(vars(sc.accounts), OPATH / 'account-stats.out')<|MERGE_RESOLUTION|>--- conflicted
+++ resolved
@@ -61,11 +61,7 @@
 flops_manager = FLOPSManager(**args_dict)
 
 sc = Scheduler(
-<<<<<<< HEAD
     power_manager=power_manager,
-=======
-    power_manager=power_manager, 
->>>>>>> 2d499a8b
     flops_manager=flops_manager,
     cooling_model=cooling_model,
     **args_dict,
@@ -74,11 +70,7 @@
 
 if args.replay:
 
-<<<<<<< HEAD
     if args.fastforward:
-=======
-    if args.fastforward: 
->>>>>>> 2d499a8b
         args.fastforward = convert_to_seconds(args.fastforward)
 
     td = Telemetry(**args_dict)
@@ -92,13 +84,8 @@
         extracted_date = "Date not found"
         DIR_NAME = create_casename()
 
-<<<<<<< HEAD
-    # Read telemetry data
-    if args.replay[0].endswith(".npz"): # read .npz file
-=======
     # Read telemetry data (either npz file or via custom data loader)
     if args.replay[0].endswith(".npz"): # replay .npz file
->>>>>>> 2d499a8b
         print(f"Loading {args.replay[0]}...")
         jobs = td.load_snapshot(args.replay[0])
 
@@ -171,7 +158,7 @@
 
 # Schedule history
 pd.set_option('display.max_columns', None)
-pd.set_option('display.max_rows', None)  
+pd.set_option('display.max_rows', None)
 schedule_history = pd.DataFrame(sc.get_history())
 print(schedule_history)
 
